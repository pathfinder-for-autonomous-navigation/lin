--- conflicted
+++ resolved
@@ -144,15 +144,8 @@
    */
   typedef internal::vector_traits<RowVector<T, N, MN>> VectorTraits;
 
-<<<<<<< HEAD
-/** @class RowVector */
-template <typename T, size_t N, size_t MN = N>
-class RowVector : public internal::Tensor<RowVector<T, N, MN>> {
-  static_assert(internal::is_row_vector<RowVector<T, N, MN>>::value, "Invalid RowVector<...> parameters");
-=======
  protected:
   using internal::Tensor<RowVector<T, N, MN>>::derived;
->>>>>>> 22f46d02
 
  public:
   using internal::Tensor<RowVector<T, N, MN>>::Tensor;
