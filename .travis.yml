matrix:
<<<<<<< HEAD
    include:
        - language: cpp
          sudo: false
          compiler: clang
          script:
              - mkdir build && cd build
              - cmake ../
              - cmake --build .
              - ctest --verbose .
        - sudo: false
          branches:
              only:
                  - master
          addons:
              apt:
                  packages:
                      - doxygen
          script:
              - cd docs && doxygen && cd ..
          deploy:
              provider: pages
              skip_cleanup: true
              local_dir: docs/html
              github_token: $GH_REPO_TOKEN
              on:
                  branch: master
        - language: python
          python:
              - "3.6"
              - "3.7"
              - "3.8"
          sudo: false
          install:
              - pip install -r requirements.txt
              - pip install -vvv .
          script:
              - pytest -v test_lin.py
=======
  include:
    - language: cpp
      addons:
      apt:
        sources:
          - ubuntu-toolchain-r-test
        packages:
          - bazel
      sudo: false
      compiler: clang
      before_install:
        - wget https://github.com/bazelbuild/bazel/releases/download/3.4.1/bazel_3.4.1-linux-x86_64.deb.sha256
        - wget https://github.com/bazelbuild/bazel/releases/download/3.4.1/bazel_3.4.1-linux-x86_64.deb
        - sha256sum -c bazel_3.4.1-linux-x86_64.deb.sha256
        - sudo dpkg -i bazel_3.4.1-linux-x86_64.deb
      script:
        - bazel test //test:all --verbose_failures
    - language: python
      python:
        - "3.6"
        - "3.7"
        - "3.8"
      sudo: false
      install:
        - pip install -r requirements.txt
        - pip install -vvv .
      script:
        - pytest -v test_lin.py
>>>>>>> 3bd10185
<|MERGE_RESOLUTION|>--- conflicted
+++ resolved
@@ -1,43 +1,4 @@
 matrix:
-<<<<<<< HEAD
-    include:
-        - language: cpp
-          sudo: false
-          compiler: clang
-          script:
-              - mkdir build && cd build
-              - cmake ../
-              - cmake --build .
-              - ctest --verbose .
-        - sudo: false
-          branches:
-              only:
-                  - master
-          addons:
-              apt:
-                  packages:
-                      - doxygen
-          script:
-              - cd docs && doxygen && cd ..
-          deploy:
-              provider: pages
-              skip_cleanup: true
-              local_dir: docs/html
-              github_token: $GH_REPO_TOKEN
-              on:
-                  branch: master
-        - language: python
-          python:
-              - "3.6"
-              - "3.7"
-              - "3.8"
-          sudo: false
-          install:
-              - pip install -r requirements.txt
-              - pip install -vvv .
-          script:
-              - pytest -v test_lin.py
-=======
   include:
     - language: cpp
       addons:
@@ -65,5 +26,4 @@
         - pip install -r requirements.txt
         - pip install -vvv .
       script:
-        - pytest -v test_lin.py
->>>>>>> 3bd10185
+        - pytest -v test_lin.py