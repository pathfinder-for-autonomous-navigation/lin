--- conflicted
+++ resolved
@@ -8,7 +8,7 @@
               - cmake ../
               - cmake --build .
               - ctest --verbose .
-<<<<<<< HEAD
+
         - sudo: false
           branches:
               only:
@@ -26,7 +26,7 @@
               github_token: $GH_REPO_TOKEN
               on:
                   branch: master
-=======
+
         - language: python
           python:
               - "3.6"
@@ -37,5 +37,4 @@
               - pip install -r requirements.txt
               - pip install -vvv .
           script:
-              - pytest -v test_lin.py
->>>>>>> eebbe809
+              - pytest -v test_lin.py