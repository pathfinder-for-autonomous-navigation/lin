--- conflicted
+++ resolved
@@ -8,10 +8,6 @@
               - cmake ../
               - cmake --build .
               - ctest --verbose .
-<<<<<<< HEAD
-
-=======
->>>>>>> 61271e7b
         - sudo: false
           branches:
               only:
@@ -29,10 +25,6 @@
               github_token: $GH_REPO_TOKEN
               on:
                   branch: master
-<<<<<<< HEAD
-
-=======
->>>>>>> 61271e7b
         - language: python
           python:
               - "3.6"
